--- conflicted
+++ resolved
@@ -791,7 +791,6 @@
 
 static int control(struct vo *vo, uint32_t request, void *data)
 {
-<<<<<<< HEAD
     struct xvctx *ctx = vo->priv;
     struct vo_x11_state *x11 = vo->x11;
     switch (request) {
@@ -806,71 +805,12 @@
     case VOCTRL_DRAW_IMAGE:
         return draw_image(vo, data);
     case VOCTRL_GET_PANSCAN:
-        if (!vo->config_ok || !vo_fs)
-            return VO_FALSE;
         return VO_TRUE;
     case VOCTRL_FULLSCREEN:
         vo_x11_fullscreen(vo);
         /* indended, fallthrough to update panscan on fullscreen/windowed switch */
     case VOCTRL_SET_PANSCAN:
-        if ((vo_fs && (vo_panscan != vo->panscan_amount))
-            || (!vo_fs && vo->panscan_amount)) {
-            int old_y = vo->panscan_y;
-
-            panscan_calc(vo);
-
-            if (old_y != vo->panscan_y) {
-                resize(vo);
-                flip_page(vo);
-=======
-    switch (request)
-    {
-        case VOCTRL_PAUSE:
-            return int_pause = 1;
-        case VOCTRL_RESUME:
-            return int_pause = 0;
-        case VOCTRL_QUERY_FORMAT:
-            return query_format(*((uint32_t *) data));
-        case VOCTRL_GET_IMAGE:
-            return get_image(data);
-        case VOCTRL_DRAW_IMAGE:
-            return draw_image(data);
-        case VOCTRL_GUISUPPORT:
-            return VO_TRUE;
-        case VOCTRL_GET_PANSCAN:
-            return VO_TRUE;
-        case VOCTRL_FULLSCREEN:
-            vo_x11_fullscreen();
-            /* indended, fallthrough to update panscan on fullscreen/windowed switch */
-        case VOCTRL_SET_PANSCAN:
-                    resize();
-            return VO_TRUE;
-        case VOCTRL_SET_EQUALIZER:
-            {
-                va_list ap;
-                int value;
-
-                va_start(ap, data);
-                value = va_arg(ap, int);
-
-                va_end(ap);
-
-                return vo_xv_set_eq(xv_port, data, value);
-            }
-        case VOCTRL_GET_EQUALIZER:
-            {
-                va_list ap;
-                int *value;
-
-                va_start(ap, data);
-                value = va_arg(ap, int *);
-
-                va_end(ap);
-
-                return vo_xv_get_eq(xv_port, data, value);
->>>>>>> dcfd043e
-            }
-        }
+        resize(vo);
         return VO_TRUE;
     case VOCTRL_SET_EQUALIZER:
         {
