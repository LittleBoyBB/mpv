--- conflicted
+++ resolved
@@ -46,11 +46,7 @@
 #include <X11/Xlib.h>
 #include <X11/Xutil.h>
 #include <X11/Xatom.h>
-<<<<<<< HEAD
-#include <X11/keysymdef.h>
-=======
 #include <X11/keysym.h>
->>>>>>> 8cd71527
 
 #ifdef CONFIG_XSS
 #include <X11/extensions/scrnsaver.h>
@@ -1024,12 +1020,8 @@
     XTextProperty prop = {0};
 
     if (Xutf8TextListToTextProperty(x11->display, (char **)&t, 1,
-<<<<<<< HEAD
                                     XStdICCTextStyle, &prop) == Success)
     {
-=======
-                                    XStdICCTextStyle, &prop) == Success) {
->>>>>>> 8cd71527
         XSetTextProperty(x11->display, x11->window, &prop, name);
     } else {
         // Strictly speaking this violates the ICCCM, but there's no way we
