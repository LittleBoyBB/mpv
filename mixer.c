/*
 * This file is part of MPlayer.
 *
 * MPlayer is free software; you can redistribute it and/or modify
 * it under the terms of the GNU General Public License as published by
 * the Free Software Foundation; either version 2 of the License, or
 * (at your option) any later version.
 *
 * MPlayer is distributed in the hope that it will be useful,
 * but WITHOUT ANY WARRANTY; without even the implied warranty of
 * MERCHANTABILITY or FITNESS FOR A PARTICULAR PURPOSE.  See the
 * GNU General Public License for more details.
 *
 * You should have received a copy of the GNU General Public License along
 * with MPlayer; if not, write to the Free Software Foundation, Inc.,
 * 51 Franklin Street, Fifth Floor, Boston, MA 02110-1301 USA.
 */

#include <string.h>

#include "config.h"
#include "libao2/audio_out.h"
#include "libaf/af.h"
#include "mp_msg.h"
#include "mixer.h"


<<<<<<< HEAD
char *mixer_device = NULL;
char *mixer_channel = NULL;
int soft_vol = 0;
float soft_vol_max = 110.0;

static void internal_setvolume(mixer_t *mixer, float l, float r);


// Called after the audio filter chain is built or rebuilt.
void mixer_reinit(mixer_t *mixer)
{
    if (!mixer->ao)
        return;
    // Some of this might be incorrect when the AO behavior changes (e.g.
    // different AO due to file specific -ao options), but we assume this
    // doesn't happen. We could attempt to handle this by trying to detect
    // whether a system mixer or mute is supported, but it would probably add
    // even more bugs to the code.
    if (mixer->restore_volume) {
        // restore previous volume (softvol, or no persistent AO volume)
        internal_setvolume(mixer, mixer->restore_vol_l, mixer->restore_vol_r);
    }
    if (mixer->muted &&
        (mixer->mute_emulation || mixer->ao->no_persistent_volume))
    {
        // undo mixer_uninit(), or restore mute state
        mixer_setmuted(mixer, true);
    }
    if (mixer->restore_balance) {
        // balance control always uses af_pan, it always needs to be restored
        mixer_setbalance(mixer, mixer->balance);
    }
=======
void mixer_getvolume(mixer_t *mixer, float *l, float *r)
{
    *l = 0;
    *r = 0;
    if (!mixer->ao)
        return;

    ao_control_vol_t vol;
    if (mixer->softvol || CONTROL_OK != ao_control(mixer->ao,
                                                AOCONTROL_GET_VOLUME, &vol)) {
        float db_vals[AF_NCH];
        if (!af_control_any_rev(mixer->afilter,
                        AF_CONTROL_VOLUME_LEVEL | AF_CONTROL_GET, db_vals))
            db_vals[0] = db_vals[1] = 1.0;
        else
            af_from_dB(2, db_vals, db_vals, 20.0, -200.0, 60.0);
        vol.left = (db_vals[0] / (mixer->softvol_max / 100.0)) * 100.0;
        vol.right = (db_vals[1] / (mixer->softvol_max / 100.0)) * 100.0;
    }
    *r = vol.right;
    *l = vol.left;
>>>>>>> 8cd71527
}

// Called before the audio output is uninitialized.
// Note that this doesn't necessarily terminate the mixer_t instance, and it's
// possible that mixer_reinit() will be called later.
void mixer_uninit(mixer_t *mixer)
{
<<<<<<< HEAD
    if (!mixer->ao)
        return;
    // The player is supposed to restore the volume, when mute was enabled, and
    // the player terminates. No other attempts at restoring anything are done.
    // One complication is that the mute state should survive audio
    // reinitialization (e.g. when switching to a new file), so we have to be
    // sure mixer_reinit() will restore the mute state.
    // This is only needed when a global system mixer without mute control is
    // used, i.e. we emulate mute by setting the volume to 0.
    if (mixer->mute_emulation && mixer_getmuted(mixer)) {
        // avoid playing the rest of the audio buffer at restored volume
        ao_reset(mixer->ao);
        mixer_setmuted(mixer, false);
        mixer->muted = true;
    }
}

static void internal_getvolume(mixer_t *mixer, float *l, float *r)
{
    ao_control_vol_t vol;
    *l = 0;
    *r = 0;
    if (mixer->ao) {
        if (soft_vol ||
            CONTROL_OK != ao_control(mixer->ao, AOCONTROL_GET_VOLUME, &vol))
        {
            if (!mixer->afilter)
                return;
            float db_vals[AF_NCH];
            if (!af_control_any_rev(mixer->afilter,
                        AF_CONTROL_VOLUME_LEVEL | AF_CONTROL_GET, db_vals))
            {
                db_vals[0] = db_vals[1] = 1.0;
            } else {
                af_from_dB(2, db_vals, db_vals, 20.0, -200.0, 60.0);
            }
            vol.left = (db_vals[0] / (soft_vol_max / 100.0)) * 100.0;
            vol.right = (db_vals[1] / (soft_vol_max / 100.0)) * 100.0;
        }
        *r = vol.right;
        *l = vol.left;
    }
}

static float clip_vol(float v)
{
    return v > 100 ? 100 : (v < 0 ? 0 : v);
}

static void internal_setvolume(mixer_t *mixer, float l, float r)
{
    l = clip_vol(l);
    r = clip_vol(r);
    ao_control_vol_t vol;
    vol.right = r;
    vol.left = l;
    if (mixer->ao) {
        bool use_softvol = soft_vol;
        if (!use_softvol) {
            if (CONTROL_OK != ao_control(mixer->ao, AOCONTROL_SET_VOLUME, &vol))
            {
                use_softvol = true;
            } else {
                mixer->restore_volume = mixer->ao->no_persistent_volume;
            }
        }
        if (use_softvol) {
            if (!mixer->afilter)
                return;
            // af_volume uses values in dB
            float db_vals[AF_NCH];
            int i;
            db_vals[0] = (l / 100.0) * (soft_vol_max / 100.0);
            db_vals[1] = (r / 100.0) * (soft_vol_max / 100.0);
            for (i = 2; i < AF_NCH; i++)
                db_vals[i] = ((l + r) / 100.0) * (soft_vol_max / 100.0) / 2.0;
            af_to_dB(AF_NCH, db_vals, db_vals, 20.0);
            if (!af_control_any_rev(mixer->afilter,
                            AF_CONTROL_VOLUME_LEVEL | AF_CONTROL_SET, db_vals))
            {
                mp_tmsg(MSGT_GLOBAL, MSGL_INFO,
                    "[Mixer] No hardware mixing, inserting volume filter.\n");
                if (!(af_add(mixer->afilter, "volume")
                      && af_control_any_rev(mixer->afilter,
                            AF_CONTROL_VOLUME_LEVEL | AF_CONTROL_SET, db_vals)))
                {
=======
    if (!mixer->ao) {
        mixer->muted = 0;
        return;
    }
    ao_control_vol_t vol;
    vol.right = r;
    vol.left = l;
    if (mixer->softvol || CONTROL_OK != ao_control(mixer->ao,
                                                AOCONTROL_SET_VOLUME, &vol)) {
        // af_volume uses values in dB
        float db_vals[AF_NCH];
        int i;
        db_vals[0] = (l / 100.0) * (mixer->softvol_max / 100.0);
        db_vals[1] = (r / 100.0) * (mixer->softvol_max / 100.0);
        for (i = 2; i < AF_NCH; i++)
            db_vals[i] = ((l + r) / 100.0) * (mixer->softvol_max / 100.0) / 2.0;
        af_to_dB(AF_NCH, db_vals, db_vals, 20.0);
        if (!af_control_any_rev(mixer->afilter,
                AF_CONTROL_VOLUME_LEVEL | AF_CONTROL_SET, db_vals)) {
            mp_tmsg(MSGT_GLOBAL, MSGL_INFO,
                    "[Mixer] No hardware mixing, inserting volume filter.\n");
            if (af_add(mixer->afilter, "volume")) {
                if (!af_control_any_rev(mixer->afilter,
                           AF_CONTROL_VOLUME_LEVEL|AF_CONTROL_SET, db_vals)) {
>>>>>>> 8cd71527
                    mp_tmsg(MSGT_GLOBAL, MSGL_ERR,
                            "[Mixer] No volume control available.\n");
                    return;
                }
            }
<<<<<<< HEAD
            mixer->restore_volume = true;
        }
        if (mixer->restore_volume) {
            mixer->restore_vol_l = l;
            mixer->restore_vol_r = r;
        }
    }
}

void mixer_setvolume(mixer_t *mixer, float l, float r)
{
    internal_setvolume(mixer, l, r);
    // Changing the volume clears mute; these are mplayer semantics. (If this
    // is not desired, this would be removed, and code for restoring the softvol
    // volume had to be added.)
    mixer_setmuted(mixer, false);
}

void mixer_getvolume(mixer_t *mixer, float *l, float *r)
{
    *l = 0;
    *r = 0;
    if (mixer->ao) {
        float real_l, real_r;
        internal_getvolume(mixer, &real_l, &real_r);
        // consider the case when the system mixer volumes change independently
        if (real_l != 0 || real_r != 0)
            mixer->muted = false;
        if (mixer->muted) {
            *l = mixer->last_l;
            *r = mixer->last_r;
        } else {
            *l = real_l;
            *r = real_r;
        }
    }
}

static void mixer_addvolume(mixer_t *mixer, float d)
{
    float mixer_l, mixer_r;
    mixer_getvolume(mixer, &mixer_l, &mixer_r);
    mixer_setvolume(mixer, mixer_l + d, mixer_r + d);
=======
        }
    }
    mixer->muted = 0;
>>>>>>> 8cd71527
}

void mixer_incvolume(mixer_t *mixer)
{
<<<<<<< HEAD
    mixer_addvolume(mixer, +mixer->volstep);
=======
    float mixer_l, mixer_r;
    mixer_getvolume(mixer, &mixer_l, &mixer_r);
    mixer_l += mixer->volstep;
    if (mixer_l > 100)
        mixer_l = 100;
    mixer_r += mixer->volstep;
    if (mixer_r > 100)
        mixer_r = 100;
    mixer_setvolume(mixer, mixer_l, mixer_r);
>>>>>>> 8cd71527
}

void mixer_decvolume(mixer_t *mixer)
{
<<<<<<< HEAD
    mixer_addvolume(mixer, -mixer->volstep);
=======
    float mixer_l, mixer_r;
    mixer_getvolume(mixer, &mixer_l, &mixer_r);
    mixer_l -= mixer->volstep;
    if (mixer_l < 0)
        mixer_l = 0;
    mixer_r -= mixer->volstep;
    if (mixer_r < 0)
        mixer_r = 0;
    mixer_setvolume(mixer, mixer_l, mixer_r);
>>>>>>> 8cd71527
}

void mixer_getbothvolume(mixer_t *mixer, float *b)
{
    float mixer_l, mixer_r;
    mixer_getvolume(mixer, &mixer_l, &mixer_r);
    *b = (mixer_l + mixer_r) / 2;
}

void mixer_mute(mixer_t *mixer)
{
<<<<<<< HEAD
    mixer_setmuted(mixer, !mixer_getmuted(mixer));
}

bool mixer_getmuted(mixer_t *mixer)
{
    ao_control_vol_t vol = {0};
    if (!soft_vol &&
        CONTROL_OK == ao_control(mixer->ao, AOCONTROL_GET_MUTE, &vol))
    {
        mixer->muted = vol.left == 0.0f || vol.right == 0.0f;
    } else {
        float l, r;
        mixer_getvolume(mixer, &l, &r);     // updates mixer->muted
    }
    return mixer->muted;
}

void mixer_setmuted(mixer_t *mixer, bool mute)
{
    bool muted = mixer_getmuted(mixer);
    if (mute == muted)
        return;
    ao_control_vol_t vol;
    vol.left = vol.right = mute ? 0.0f : 1.0f;
    mixer->mute_emulation = soft_vol ||
        CONTROL_OK != ao_control(mixer->ao, AOCONTROL_SET_MUTE, &vol);
    if (mixer->mute_emulation) {
        // mute is emulated by setting volume to 0
        if (!mute) {
            internal_setvolume(mixer, mixer->last_l, mixer->last_r);
        } else {
            mixer_getvolume(mixer, &mixer->last_l, &mixer->last_r);
            internal_setvolume(mixer, 0, 0);
        }
    }
    mixer->muted = mute;
=======
    if (mixer->muted) {
        mixer_setvolume(mixer, mixer->last_l, mixer->last_r);
    } else {
        mixer_getvolume(mixer, &mixer->last_l, &mixer->last_r);
        mixer_setvolume(mixer, 0, 0);
        mixer->muted = 1;
    }
>>>>>>> 8cd71527
}

void mixer_getbalance(mixer_t *mixer, float *val)
{
    *val = 0.f;
    if (!mixer->afilter)
        return;
    af_control_any_rev(mixer->afilter, AF_CONTROL_PAN_BALANCE | AF_CONTROL_GET,
                       val);
}

void mixer_setbalance(mixer_t *mixer, float val)
{
    float level[AF_NCH];
    int i;
    af_control_ext_t arg_ext = { .arg = level };
    af_instance_t *af_pan_balance;

    if (!mixer->afilter)
        return;

<<<<<<< HEAD
    mixer->balance = val;
    mixer->restore_balance = true;

    if (af_control_any_rev(mixer->afilter,
                           AF_CONTROL_PAN_BALANCE | AF_CONTROL_SET, &val))
        return;

    if (!(af_pan_balance = af_add(mixer->afilter, "pan"))) {
        mp_tmsg(MSGT_GLOBAL, MSGL_ERR,
                "[Mixer] No balance control available.\n");
        mixer->restore_balance = false;
        return;
    }

=======
    if (af_control_any_rev(mixer->afilter,
                           AF_CONTROL_PAN_BALANCE | AF_CONTROL_SET, &val))
        return;

    if (!(af_pan_balance = af_add(mixer->afilter, "pan"))) {
        mp_tmsg(MSGT_GLOBAL, MSGL_ERR,
                "[Mixer] No balance control available.\n");
        return;
    }

>>>>>>> 8cd71527
    af_init(mixer->afilter);
    /* make all other channels pass thru since by default pan blocks all */
    memset(level, 0, sizeof(level));
    for (i = 2; i < AF_NCH; i++) {
        arg_ext.ch = i;
        level[i] = 1.f;
        af_pan_balance->control(af_pan_balance,
                                AF_CONTROL_PAN_LEVEL | AF_CONTROL_SET,
                                &arg_ext);
        level[i] = 0.f;
    }

    af_pan_balance->control(af_pan_balance,
                            AF_CONTROL_PAN_BALANCE | AF_CONTROL_SET, &val);
}<|MERGE_RESOLUTION|>--- conflicted
+++ resolved
@@ -25,12 +25,6 @@
 #include "mixer.h"
 
 
-<<<<<<< HEAD
-char *mixer_device = NULL;
-char *mixer_channel = NULL;
-int soft_vol = 0;
-float soft_vol_max = 110.0;
-
 static void internal_setvolume(mixer_t *mixer, float l, float r);
 
 
@@ -58,29 +52,6 @@
         // balance control always uses af_pan, it always needs to be restored
         mixer_setbalance(mixer, mixer->balance);
     }
-=======
-void mixer_getvolume(mixer_t *mixer, float *l, float *r)
-{
-    *l = 0;
-    *r = 0;
-    if (!mixer->ao)
-        return;
-
-    ao_control_vol_t vol;
-    if (mixer->softvol || CONTROL_OK != ao_control(mixer->ao,
-                                                AOCONTROL_GET_VOLUME, &vol)) {
-        float db_vals[AF_NCH];
-        if (!af_control_any_rev(mixer->afilter,
-                        AF_CONTROL_VOLUME_LEVEL | AF_CONTROL_GET, db_vals))
-            db_vals[0] = db_vals[1] = 1.0;
-        else
-            af_from_dB(2, db_vals, db_vals, 20.0, -200.0, 60.0);
-        vol.left = (db_vals[0] / (mixer->softvol_max / 100.0)) * 100.0;
-        vol.right = (db_vals[1] / (mixer->softvol_max / 100.0)) * 100.0;
-    }
-    *r = vol.right;
-    *l = vol.left;
->>>>>>> 8cd71527
 }
 
 // Called before the audio output is uninitialized.
@@ -88,7 +59,6 @@
 // possible that mixer_reinit() will be called later.
 void mixer_uninit(mixer_t *mixer)
 {
-<<<<<<< HEAD
     if (!mixer->ao)
         return;
     // The player is supposed to restore the volume, when mute was enabled, and
@@ -112,7 +82,7 @@
     *l = 0;
     *r = 0;
     if (mixer->ao) {
-        if (soft_vol ||
+        if (mixer->softvol ||
             CONTROL_OK != ao_control(mixer->ao, AOCONTROL_GET_VOLUME, &vol))
         {
             if (!mixer->afilter)
@@ -125,8 +95,8 @@
             } else {
                 af_from_dB(2, db_vals, db_vals, 20.0, -200.0, 60.0);
             }
-            vol.left = (db_vals[0] / (soft_vol_max / 100.0)) * 100.0;
-            vol.right = (db_vals[1] / (soft_vol_max / 100.0)) * 100.0;
+            vol.left = (db_vals[0] / (mixer->softvol_max / 100.0)) * 100.0;
+            vol.right = (db_vals[1] / (mixer->softvol_max / 100.0)) * 100.0;
         }
         *r = vol.right;
         *l = vol.left;
@@ -146,7 +116,7 @@
     vol.right = r;
     vol.left = l;
     if (mixer->ao) {
-        bool use_softvol = soft_vol;
+        bool use_softvol = mixer->softvol;
         if (!use_softvol) {
             if (CONTROL_OK != ao_control(mixer->ao, AOCONTROL_SET_VOLUME, &vol))
             {
@@ -161,10 +131,11 @@
             // af_volume uses values in dB
             float db_vals[AF_NCH];
             int i;
-            db_vals[0] = (l / 100.0) * (soft_vol_max / 100.0);
-            db_vals[1] = (r / 100.0) * (soft_vol_max / 100.0);
+            db_vals[0] = (l / 100.0) * (mixer->softvol_max / 100.0);
+            db_vals[1] = (r / 100.0) * (mixer->softvol_max / 100.0);
             for (i = 2; i < AF_NCH; i++)
-                db_vals[i] = ((l + r) / 100.0) * (soft_vol_max / 100.0) / 2.0;
+                db_vals[i] = ((l + r) / 100.0) * (mixer->softvol_max / 100.0)
+                             / 2.0;
             af_to_dB(AF_NCH, db_vals, db_vals, 20.0);
             if (!af_control_any_rev(mixer->afilter,
                             AF_CONTROL_VOLUME_LEVEL | AF_CONTROL_SET, db_vals))
@@ -175,38 +146,11 @@
                       && af_control_any_rev(mixer->afilter,
                             AF_CONTROL_VOLUME_LEVEL | AF_CONTROL_SET, db_vals)))
                 {
-=======
-    if (!mixer->ao) {
-        mixer->muted = 0;
-        return;
-    }
-    ao_control_vol_t vol;
-    vol.right = r;
-    vol.left = l;
-    if (mixer->softvol || CONTROL_OK != ao_control(mixer->ao,
-                                                AOCONTROL_SET_VOLUME, &vol)) {
-        // af_volume uses values in dB
-        float db_vals[AF_NCH];
-        int i;
-        db_vals[0] = (l / 100.0) * (mixer->softvol_max / 100.0);
-        db_vals[1] = (r / 100.0) * (mixer->softvol_max / 100.0);
-        for (i = 2; i < AF_NCH; i++)
-            db_vals[i] = ((l + r) / 100.0) * (mixer->softvol_max / 100.0) / 2.0;
-        af_to_dB(AF_NCH, db_vals, db_vals, 20.0);
-        if (!af_control_any_rev(mixer->afilter,
-                AF_CONTROL_VOLUME_LEVEL | AF_CONTROL_SET, db_vals)) {
-            mp_tmsg(MSGT_GLOBAL, MSGL_INFO,
-                    "[Mixer] No hardware mixing, inserting volume filter.\n");
-            if (af_add(mixer->afilter, "volume")) {
-                if (!af_control_any_rev(mixer->afilter,
-                           AF_CONTROL_VOLUME_LEVEL|AF_CONTROL_SET, db_vals)) {
->>>>>>> 8cd71527
                     mp_tmsg(MSGT_GLOBAL, MSGL_ERR,
                             "[Mixer] No volume control available.\n");
                     return;
                 }
             }
-<<<<<<< HEAD
             mixer->restore_volume = true;
         }
         if (mixer->restore_volume) {
@@ -250,45 +194,16 @@
     float mixer_l, mixer_r;
     mixer_getvolume(mixer, &mixer_l, &mixer_r);
     mixer_setvolume(mixer, mixer_l + d, mixer_r + d);
-=======
-        }
-    }
-    mixer->muted = 0;
->>>>>>> 8cd71527
 }
 
 void mixer_incvolume(mixer_t *mixer)
 {
-<<<<<<< HEAD
     mixer_addvolume(mixer, +mixer->volstep);
-=======
-    float mixer_l, mixer_r;
-    mixer_getvolume(mixer, &mixer_l, &mixer_r);
-    mixer_l += mixer->volstep;
-    if (mixer_l > 100)
-        mixer_l = 100;
-    mixer_r += mixer->volstep;
-    if (mixer_r > 100)
-        mixer_r = 100;
-    mixer_setvolume(mixer, mixer_l, mixer_r);
->>>>>>> 8cd71527
 }
 
 void mixer_decvolume(mixer_t *mixer)
 {
-<<<<<<< HEAD
     mixer_addvolume(mixer, -mixer->volstep);
-=======
-    float mixer_l, mixer_r;
-    mixer_getvolume(mixer, &mixer_l, &mixer_r);
-    mixer_l -= mixer->volstep;
-    if (mixer_l < 0)
-        mixer_l = 0;
-    mixer_r -= mixer->volstep;
-    if (mixer_r < 0)
-        mixer_r = 0;
-    mixer_setvolume(mixer, mixer_l, mixer_r);
->>>>>>> 8cd71527
 }
 
 void mixer_getbothvolume(mixer_t *mixer, float *b)
@@ -300,14 +215,13 @@
 
 void mixer_mute(mixer_t *mixer)
 {
-<<<<<<< HEAD
     mixer_setmuted(mixer, !mixer_getmuted(mixer));
 }
 
 bool mixer_getmuted(mixer_t *mixer)
 {
     ao_control_vol_t vol = {0};
-    if (!soft_vol &&
+    if (!mixer->softvol &&
         CONTROL_OK == ao_control(mixer->ao, AOCONTROL_GET_MUTE, &vol))
     {
         mixer->muted = vol.left == 0.0f || vol.right == 0.0f;
@@ -325,7 +239,7 @@
         return;
     ao_control_vol_t vol;
     vol.left = vol.right = mute ? 0.0f : 1.0f;
-    mixer->mute_emulation = soft_vol ||
+    mixer->mute_emulation = mixer->softvol ||
         CONTROL_OK != ao_control(mixer->ao, AOCONTROL_SET_MUTE, &vol);
     if (mixer->mute_emulation) {
         // mute is emulated by setting volume to 0
@@ -337,15 +251,6 @@
         }
     }
     mixer->muted = mute;
-=======
-    if (mixer->muted) {
-        mixer_setvolume(mixer, mixer->last_l, mixer->last_r);
-    } else {
-        mixer_getvolume(mixer, &mixer->last_l, &mixer->last_r);
-        mixer_setvolume(mixer, 0, 0);
-        mixer->muted = 1;
-    }
->>>>>>> 8cd71527
 }
 
 void mixer_getbalance(mixer_t *mixer, float *val)
@@ -367,7 +272,6 @@
     if (!mixer->afilter)
         return;
 
-<<<<<<< HEAD
     mixer->balance = val;
     mixer->restore_balance = true;
 
@@ -382,18 +286,6 @@
         return;
     }
 
-=======
-    if (af_control_any_rev(mixer->afilter,
-                           AF_CONTROL_PAN_BALANCE | AF_CONTROL_SET, &val))
-        return;
-
-    if (!(af_pan_balance = af_add(mixer->afilter, "pan"))) {
-        mp_tmsg(MSGT_GLOBAL, MSGL_ERR,
-                "[Mixer] No balance control available.\n");
-        return;
-    }
-
->>>>>>> 8cd71527
     af_init(mixer->afilter);
     /* make all other channels pass thru since by default pan blocks all */
     memset(level, 0, sizeof(level));
